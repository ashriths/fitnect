--- conflicted
+++ resolved
@@ -528,7 +528,6 @@
         /// <param name="handPosition">position of the hand</param>
         private void DrawHand(HandState handState, Point handPosition)
         {
-<<<<<<< HEAD
             if(enable == true)
             {
                 System.Windows.Forms.Cursor.Position = new System.Drawing.Point((int)Math.Round(handPosition.X * 3), (int)Math.Round(handPosition.Y*4));
@@ -541,14 +540,6 @@
                     break;
                 case HandState.Open:
                     LeftClick_UP();
-=======
-            //System.Windows.Forms.Cursor.Position = new System.Drawing.Point((int)Math.Round(handPosition.X), (int)Math.Round(handPosition.Y));
-            switch (handState)
-            {
-                case HandState.Closed:
-                    LeftClick();
->>>>>>> e92d21b2
-                    break;
             }
         }
 
@@ -563,7 +554,6 @@
         private const int MOUSEEVENTF_MIDDLEUP = 0x0040;
         private const int MOUSEEVENTF_ABSOLUTE = 0x800;
 
-<<<<<<< HEAD
         public static void LeftClick_DOWN()
         {
             mouse_event(MOUSEEVENTF_LEFTDOWN, System.Windows.Forms.Control.MousePosition.X, System.Windows.Forms.Control.MousePosition.Y, 0, 0);
@@ -573,14 +563,7 @@
         {
             mouse_event(MOUSEEVENTF_LEFTUP, System.Windows.Forms.Control.MousePosition.X, System.Windows.Forms.Control.MousePosition.Y, 0, 0);
         }
-=======
-        public static void LeftClick()
-        {
-            mouse_event(MOUSEEVENTF_LEFTDOWN, System.Windows.Forms.Control.MousePosition.X, System.Windows.Forms.Control.MousePosition.Y, 0, 0);
-            mouse_event(MOUSEEVENTF_LEFTUP, System.Windows.Forms.Control.MousePosition.X, System.Windows.Forms.Control.MousePosition.Y, 0, 0);
-        }
-
->>>>>>> e92d21b2
+        
         /// <summary>
         /// Draws indicators to show which edges are clipping body data
         /// </summary>
@@ -645,8 +628,6 @@
         {
             this.Close();
         }
-
-<<<<<<< HEAD
         private void Button_Click_Enable(object sender, RoutedEventArgs e)
         {
             if(enable == false)
@@ -660,9 +641,6 @@
                 Enable.Content = "Enable hand tracking";
             }
         }
-
-=======
->>>>>>> e92d21b2
         private void Button_PoiterEntered(object sender, System.Windows.Input.MouseEventArgs e)
         {
             Btn_JumpingJacks.Content = "Jumping Jacks";
@@ -672,9 +650,5 @@
         {
             Btn_JumpingJacks.Content = "";
         }
-<<<<<<< HEAD
-=======
-
->>>>>>> e92d21b2
     }
 }