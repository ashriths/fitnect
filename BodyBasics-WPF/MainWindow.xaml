﻿<Window x:Class="Microsoft.Samples.Kinect.BodyBasics.MainWindow"
        xmlns="http://schemas.microsoft.com/winfx/2006/xaml/presentation"
        xmlns:x="http://schemas.microsoft.com/winfx/2006/xaml"
        Title="Body Basics" 
<<<<<<< HEAD
        Height="504.233" Width="962.61" 
=======
        Height="800" Width="1000" 
>>>>>>> 48ec61e1
        Loaded="MainWindow_Loaded"
        Closing="MainWindow_Closing">
    <Window.Resources>
        <SolidColorBrush x:Key="MediumGreyBrush" Color="#ff6e6e6e" />
        <SolidColorBrush x:Key="KinectPurpleBrush" Color="#ff52318f" />
        <SolidColorBrush x:Key="KinectBlueBrush" Color="#ff00BCF2" />
    </Window.Resources>
    <Grid Margin="0,0,2,-7" >
        <Button Content="Start" HorizontalAlignment="Left" Margin="197,77,0,0" VerticalAlignment="Top" Width="146" Height="60" FontSize="36" Click="Button_Click_Start"/>
        <Button Content="Record" HorizontalAlignment="Left" Margin="381,235,0,0" VerticalAlignment="Top" Width="146" Height="60" FontSize="36" Click="Button_Click_Record"/>
        <Button Content="Exit" HorizontalAlignment="Left" Margin="582,77,0,0" VerticalAlignment="Top" Width="146" Height="60"  FontSize="36" Click="Button_Click_Exit"/>

<<<<<<< HEAD
    </Grid>
=======
    <Image Grid.Row="0" Source="Images\Logo.png" HorizontalAlignment="Left" Stretch="Fill" Height="32" Width="81" Margin="0 10 0 5" />
    <TextBlock Grid.Row="0" Margin="0 0 -1 0" HorizontalAlignment="Right" VerticalAlignment="Bottom" Foreground="{StaticResource MediumGreyBrush}" FontFamily="Segoe UI" FontSize="18">Fitnect - v1</TextBlock>
    <Image Grid.Row="0" Source="Images\Status.png" Stretch="None" HorizontalAlignment="Center" Margin="0 0 0 5" />

    <Viewbox Grid.Row="1" HorizontalAlignment="Center">
      <Image Source="{Binding ImageSource}" Stretch="UniformToFill" />
    </Viewbox>
      
    <StatusBar Grid.Row="2" HorizontalAlignment="Stretch" Name="statusBar" VerticalAlignment="Bottom" Background="White" Foreground="{StaticResource MediumGreyBrush}">
      <StatusBarItem Content="{Binding StatusText}" />
    </StatusBar>
  </Grid>
>>>>>>> 48ec61e1
</Window><|MERGE_RESOLUTION|>--- conflicted
+++ resolved
@@ -2,11 +2,7 @@
         xmlns="http://schemas.microsoft.com/winfx/2006/xaml/presentation"
         xmlns:x="http://schemas.microsoft.com/winfx/2006/xaml"
         Title="Body Basics" 
-<<<<<<< HEAD
-        Height="504.233" Width="962.61" 
-=======
         Height="800" Width="1000" 
->>>>>>> 48ec61e1
         Loaded="MainWindow_Loaded"
         Closing="MainWindow_Closing">
     <Window.Resources>
@@ -18,10 +14,6 @@
         <Button Content="Start" HorizontalAlignment="Left" Margin="197,77,0,0" VerticalAlignment="Top" Width="146" Height="60" FontSize="36" Click="Button_Click_Start"/>
         <Button Content="Record" HorizontalAlignment="Left" Margin="381,235,0,0" VerticalAlignment="Top" Width="146" Height="60" FontSize="36" Click="Button_Click_Record"/>
         <Button Content="Exit" HorizontalAlignment="Left" Margin="582,77,0,0" VerticalAlignment="Top" Width="146" Height="60"  FontSize="36" Click="Button_Click_Exit"/>
-
-<<<<<<< HEAD
-    </Grid>
-=======
     <Image Grid.Row="0" Source="Images\Logo.png" HorizontalAlignment="Left" Stretch="Fill" Height="32" Width="81" Margin="0 10 0 5" />
     <TextBlock Grid.Row="0" Margin="0 0 -1 0" HorizontalAlignment="Right" VerticalAlignment="Bottom" Foreground="{StaticResource MediumGreyBrush}" FontFamily="Segoe UI" FontSize="18">Fitnect - v1</TextBlock>
     <Image Grid.Row="0" Source="Images\Status.png" Stretch="None" HorizontalAlignment="Center" Margin="0 0 0 5" />
@@ -34,5 +26,4 @@
       <StatusBarItem Content="{Binding StatusText}" />
     </StatusBar>
   </Grid>
->>>>>>> 48ec61e1
 </Window>